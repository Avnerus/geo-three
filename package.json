--- conflicted
+++ resolved
@@ -33,17 +33,6 @@
 		"three": ">0.80.0"
 	},
 	"devDependencies": {
-<<<<<<< HEAD
-		"three": "~0.125.0",
-		"jsdoc": "~3.6.4",
-		"uglify-js": "~3.9.2",
-		"rollup": "~2.46.0",
-		"@rollup/plugin-strip": "~2.0.0",
-		"rollup-plugin-livereload": "~2.0.0",
-		"rollup-plugin-uglify": "~6.0.4",
-		"eslint": "~7.18.0"
-		"rollup-plugin-serve": "~1.1.0",
-=======
 		"three": "^0.128.0",
 		"jsdoc": "~3.6.6",
 		"uglify-js": "~3.13.5",
@@ -51,7 +40,7 @@
 		"@rollup/plugin-strip": "~2.0.0",
 		"rollup-plugin-uglify": "~6.0.4",
 		"rollup-plugin-serve": "~1.1.0",
+    "rollup-plugin-livereload": "~2.0.0",
 		"eslint": "~7.25.0"
->>>>>>> 9a2a337e
 	}
 }